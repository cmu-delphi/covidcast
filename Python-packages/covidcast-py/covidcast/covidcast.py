--- conflicted
+++ resolved
@@ -176,7 +176,6 @@
         raise ValueError("end_day must be on or after start_day, but "
                          "start_day = '{start}', end_day = '{end}'".format(
                              start=start_day, end=end_day))
-<<<<<<< HEAD
     if _ASYNC_CALL:
         dfs = _async_fetch_epidata(
             data_source, signal, start_day, end_day, geo_type, geo_values, as_of, issues, lag
@@ -185,10 +184,6 @@
         dfs = _fetch_epidata(
             data_source, signal, start_day, end_day, geo_type, geo_values, as_of, issues, lag
         )
-=======
-    dfs = _fetch_epidata(
-        data_source, signal, start_day, end_day, geo_type, geo_values, as_of, issues, lag)
->>>>>>> 5f571f80
     if len(dfs) > 0:
         out = pd.concat(dfs)
         out.drop("direction", axis=1, inplace=True)
@@ -198,10 +193,7 @@
         out["data_source"] = data_source
         out["signal"] = signal
         return out
-<<<<<<< HEAD
-
-=======
->>>>>>> 5f571f80
+
 
 def metadata() -> pd.DataFrame:
     """Fetch COVIDcast surveillance stream metadata.
@@ -390,11 +382,7 @@
                    start_day: date,
                    end_day: date,
                    geo_type: str,
-<<<<<<< HEAD
-                   geo_value: str,
-=======
                    geo_value: Union[str, Iterable[str]],
->>>>>>> 5f571f80
                    as_of: date,
                    issues: Union[date, tuple, list],
                    lag: int) -> Union[pd.DataFrame, None]:
@@ -435,7 +423,6 @@
             dfs.append(pd.DataFrame.from_dict(day_data["epidata"]))
         cur_day += timedelta(1)
     return dfs
-<<<<<<< HEAD
 
 
 def _async_fetch_epidata(data_source: str,
@@ -443,7 +430,7 @@
                          start_day: date,
                          end_day: date,
                          geo_type: str,
-                         geo_value: str,
+                         geo_value: Union[str, Iterable[str]],
                          as_of: date,
                          issues: Union[date, tuple, list],
                          lag: int) -> Union[pd.DataFrame, None]:
@@ -486,8 +473,6 @@
         if "epidata" in day_data:
             dfs.append(pd.DataFrame.from_dict(day_data["epidata"]))
     return dfs
-=======
->>>>>>> 5f571f80
 
 
 def _signal_metadata(data_source: str,

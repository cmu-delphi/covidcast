--- conflicted
+++ resolved
@@ -1,20 +1,14 @@
 """This contains the plotting and geo data management methods for the COVIDcast signals."""
 
 import os
-<<<<<<< HEAD
 from datetime import date
 from typing import Tuple
-=======
->>>>>>> c860dd41
 
 import geopandas as gpd
 import numpy as np
 import pandas as pd
+from covidcast import covidcast
 from matplotlib import pyplot as plt
-
-from covidcast import covidcast
-
-from covidcast import covidcast
 
 SHAPEFILE_PATHS = {"county": "../shapefiles/county/cb_2019_us_county_5m.shp",
                    "state": "../shapefiles/state/cb_2019_us_state_5m.shp"}
@@ -22,7 +16,6 @@
 CURRENT_PATH = os.path.dirname(os.path.realpath(__file__))
 
 
-<<<<<<< HEAD
 def plot_choropleth(data: pd.DataFrame,
                     time_value: date = None,
                     **kwargs) -> gpd.GeoDataFrame:
@@ -57,8 +50,6 @@
     return data_w_geo
 
 
-=======
->>>>>>> c860dd41
 def get_geo_df(data: pd.DataFrame,
                geo_value_col: str = "geo_value",
                geo_type_col: str = "geo_type") -> gpd.GeoDataFrame:
@@ -86,7 +77,6 @@
     return output[output_cols]
 
 
-<<<<<<< HEAD
 def _project_and_transform(data: gpd.GeoDataFrame) -> Tuple:
     """Segment and break GeoDF into Continental US, Alaska, Puerto Rico, and Hawaii for plotting.
 
@@ -116,8 +106,6 @@
     return cont, alaska, pr, hawaii
 
 
-=======
->>>>>>> c860dd41
 def _join_state_geo_df(data: pd.DataFrame,
                        state_col: str,
                        geo_info: gpd.GeoDataFrame) -> gpd.GeoDataFrame:

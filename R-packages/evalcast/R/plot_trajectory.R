--- conflicted
+++ resolved
@@ -31,8 +31,7 @@
                             nrow = 6,
                             ncol = 4,  
                             page_facet = 1，
-                            cutoff = 52)
-{
+                            cutoff = 52){
   # make sure predictions cards are for the same forecasting task (except ahead, and forecast_date)
   response <- unique_attr(list_of_predictions_cards,"signals")
   incidence_period <- unique_attr(list_of_predictions_cards,"incidence_period")
@@ -42,62 +41,38 @@
   
   
   # predicted quantiles to plot
-  plot_probs <- c(.5 - (1 - alpha)/2,.5,.5 + (1 - alpha)/2 )
-  
-  preds_df <- list_of_predictions_cards %>% purrr::map_dfr(function(predictions_card){
-      fcast_date = attributes(predictions_card)$forecast_date
+  plot_probs <- c(.5 - (1-alpha)/2, .5, .5 + (1-alpha)/2)
+  
+  preds_df <- list_of_predictions_cards %>% 
+                purrr::map_dfr(function(predictions_card) {
+                  fcast_date = attributes(predictions_card)$forecast_date
       
-      predictions_card %>%
-<<<<<<< HEAD
-        tidyr::unnest(.data$forecast_distribution) %>%
-        dplyr::mutate(forecaster_name = attributes(predictions_card)$name_of_forecaster,
+                  predictions_card %>%
+                    tidyr::unnest(.data$forecast_distribution) %>%
+                    dplyr::mutate(
+                      forecaster_name = attributes(predictions_card)$name_of_forecaster,
                       ahead = attributes(predictions_card)$ahead,
                       prob_type = dplyr::case_when(
-                                                   abs(probs - plot_probs[1]) <= 1e-8 ~ "lower",
-                                                   abs(probs - plot_probs[2]) <= 1e-8 ~ "point",
-                                                   abs(probs - plot_probs[3]) <= 1e-8 ~ "upper")
-                      ) %>%
-        filter(!is.na(.data$prob_type)) %>%
-        dplyr::mutate(target_period = get_target_period_num(fcast_date,.data$ahead,incidence_period)) %>%
-        dplyr::select(.data$location,.data$quantiles,.data$forecaster_name,.data$prob_type,.data$target_period) %>%
-        tidyr::pivot_wider(values_from = .data$quantiles,names_from = .data$prob_type)
-    })
+                        abs(probs - plot_probs[1]) <= 1e-8 ~ "lower",
+                        abs(probs - plot_probs[2]) <= 1e-8 ~ "point",
+                        abs(probs - plot_probs[3]) <= 1e-8 ~ "upper")) %>%
+                    filter(!is.na(.data$prob_type)) %>%
+                    dplyr::mutate(target_period = get_target_period_num(fcast_date,.data$ahead,incidence_period)) %>%
+                    dplyr::select(.data$location,.data$quantiles,.data$forecaster_name,.data$prob_type,.data$target_period) %>%
+                    tidyr::pivot_wider(values_from = .data$quantiles,names_from = .data$prob_type)
+                })
   
   # ground truth to plot
   if(incidence_period == "day") {
     response_df <- download_signal(data_source = response$data_source,
-=======
-      tidyr::unnest(.data$forecast_distribution) %>%
-      dplyr::mutate(forecaster_name = attributes(predictions_card)$name_of_forecaster,
-             ahead = attributes(predictions_card)$ahead,
-             forecast_date = fcast_date,
-             prob_type = dplyr::case_when(
-               abs(probs - plot_probs[1]) <= 1e-8 ~ "lower",
-               abs(probs - plot_probs[2]) <= 1e-8 ~ "point",
-               abs(probs - plot_probs[3]) <= 1e-8 ~ "upper"
-             )) %>%
-      filter(!is.na(.data$prob_type)) %>%
-      dplyr::mutate(target_period = get_target_period_num(fcast_date,.data$ahead,incidence_period)) %>%
-      dplyr::select(.data$location,.data$quantiles,.data$forecaster_name,
-                    .data$prob_type,.data$target_period,
-                    .data$forecast_date) %>%
-      tidyr::pivot_wider(values_from = .data$quantiles,names_from = .data$prob_type)
-    })
-  
-  # ground truth to plot
-  if(incidence_period == "day")
-  {
-    response_df <- download_signal(data_source = "usa-facts",#response$data_source,
->>>>>>> 2e730871
                                    signal = response$signal,
                                    start_day = first_day,
                                    end_day = last_day,
                                    geo_type = geo_type) %>%
       dplyr::select(.data$location, .data$time_value, .data$value) %>%
       dplyr::rename(reference_period = .data$time_value) %>%
-      dplyr::filter(location %in% preds_df$location) }
-    
-  else {
+      dplyr::filter(location %in% preds_df$location) 
+  } else {
     # avoid summing over partial epiweeks
     date_range <- covidcast::covidcast_meta() %>% 
       dplyr::filter(data_source == "usa-facts" & signal == response$signal & geo_type == !!geo_type) %>%
@@ -126,8 +101,7 @@
   preds_df <- dplyr::rename(preds_df, reference_period = target_period) %>% 
               dplyr::mutate(location_abbr = if(geo_type == "state") {
                                                  covidcast::fips_to_abbr(paste0(location,"000")) 
-                                              }
-                                            else {
+                                              } else {
                                                  covidcast::fips_to_name(location)
                                               } 
                              ) %>% 
@@ -137,8 +111,7 @@
   response_df <- response_df %>% 
                  dplyr::mutate(location_abbr = if(geo_type == "state") {
                                                   covidcast::fips_to_abbr(paste0(location,"000")) 
-                                               }
-                                               else {
+                                               } else {
                                                   covidcast::fips_to_name(location) 
                                                }
                                ) %>% 
@@ -181,53 +154,20 @@
   # Facetting. The default cutoff is 52, and plots that exceed 52 facets will be paginated.
   if (nfacets <= cutoff) {
     print(p + ggplot2::facet_wrap(~.data$location_abbr, scales = "free", ncol = 6, nrow=NULL))
-  } 
-  else { 
+  } else { 
     for (i in 1: page_facet){
-      print(p + ggforce::facet_wrap_paginate(~.data$location_abbr, scales = "free_y", 
-                                             ncol = ncol, nrow=nrow,page=i)) }
-  } 
-  
-<<<<<<< HEAD
-=======
-  # plot
-  preds_df <- dplyr::rename(preds_df, reference_period = target_period) %>%
-    dplyr::mutate(
-      location_abbr = if(geo_type == "state") covidcast::fips_to_abbr(paste0(location,"000")) else covidcast::fips_to_name(location)) %>%
-    dplyr::filter(!is.na(location_abbr))
-  response_df <- response_df %>% dplyr::mutate(
-    location_abbr = if(geo_type == "state") covidcast::fips_to_abbr(paste0(location,"000")) else covidcast::fips_to_name(location)) %>%
-    dplyr::filter(!is.na(location_abbr))
-  ggplot(preds_df, aes(x = .data$reference_period)) +
-    geom_line(aes(y = .data$point,
-                  col = .data$forecaster_name, 
-                  group=.data$forecast_date),
-              size = 1) + 
-    geom_point(aes(y = .data$point,
-                   col = .data$forecaster_name, 
-                   group=.data$forecast_date)) +
-    geom_ribbon(aes(ymin = .data$lower,
-                    ymax = .data$upper,
-                    fill = .data$forecaster_name,
-                    group=.data$forecast_date),
-                alpha = .1,
-                colour = NA,
-                show.legend = FALSE) + 
-    geom_line(data=response_df, aes(y = .data$value),
-              size = 1) +
-    facet_wrap(~ .data$location_abbr, scales = "free", ncol = 8) +
-    scale_color_discrete(na.translate = FALSE) +
-    labs(x = incidence_period,
-         y = paste0(response$data_source,": ",response$signal),
-         colour = "forecaster_name") +
-    theme_bw()
->>>>>>> 2e730871
-}
-
-
-
-sum_to_epiweek <- function(daily_df)
-{
+      print(
+        p + ggforce::facet_wrap_paginate(
+          ~.data$location_abbr, scales = "free_y", ncol = ncol, nrow=nrow,page=i
+        )
+      ) 
+    }
+  }
+}
+
+
+
+sum_to_epiweek <- function(daily_df){
   daily_df %>%
     mutate(epiweek = MMWRweek::MMWRweek(time_value)$MMWRweek) %>%
     select(-.data$time_value) %>%
@@ -236,30 +176,27 @@
     ungroup()
 }
 
-shift_day_to_preceding_xxxday <- function(day,xxx)
-{
+shift_day_to_preceding_xxxday <- function(day,xxx){
   ew_day <- MMWRweek::MMWRweek(day)
   if(ew_day$MMWRday < xxx)
   {
     MMWRweek::MMWRweek2Date(MMWRyear = ew_day$MMWRyear, MMWRweek = ew_day$MMWRweek, MMWRday = xxx) - 7
-  } else{
+  } else {
     MMWRweek::MMWRweek2Date(MMWRyear = ew_day$MMWRyear, MMWRweek = ew_day$MMWRweek, MMWRday = xxx)
   }
 }
 
-shift_day_to_following_xxxday <- function(day,xxx)
-{
+shift_day_to_following_xxxday <- function(day,xxx){
   ew_day <- MMWRweek::MMWRweek(day)
   if(ew_day$MMWRday > xxx)
   {
     MMWRweek::MMWRweek2Date(MMWRyear = ew_day$MMWRyear, MMWRweek = ew_day$MMWRweek, MMWRday = xxx) + 7
-  } else{
+  } else {
     MMWRweek::MMWRweek2Date(MMWRyear = ew_day$MMWRyear, MMWRweek = ew_day$MMWRweek, MMWRday = xxx)
   }
 }
 
-get_target_period_num <- function(forecast_date,ahead,incidence_period)
-{
+get_target_period_num <- function(forecast_date,ahead,incidence_period){
   assertthat::assert_that(
     incidence_period %in% c("day","epiweek"), 
     msg = "Incidence period must be one of day or epiweek."

#' Get predictions
#'
#' For each of the provided forecast dates, runs a forecaster using the data
#' that would have been available as of that given forecast date. Returns a list
#' of "predictions cards."  A prediction card is a data frame giving the
#' forecast distributions of a given forecaster for a given forecast task.  A
#' forecast task is specified by the forecast date, ahead, response, incidence
#' period, and geo_type (e.g., 1-epiweek ahead death forecasting at the state
#' level with predictions made using the information as of Sept. 14).
#'
#' A predictions card has two columns:
#' \enumerate{
#' \item location - the FIPS code of the location.  For counties, this is the
#' same as the geo_value used in the API.  However, for states, the location
#' and geo_value are different because the API uses state abbreviations instead
#' of FIPS for geo_value.
#' \item forecast_distribution - this is a list column... each element itself
#' contains a tibble with the covidhub quantiles.}
#' A predictions card has attributes that specify the exact forecasting
#' task that was being carried out and the name of the forecaster.
#'
#' @param forecaster a function that outputs a tibble with columns...
#' @param name_of_forecaster the name of forecaster
#' @param forecast_dates a vector of class Date on which forecasts will be made.
#'   e.g. \code{c(lubridate::ymd("2020-09-07"), lubridate::ymd("2020-09-14"))}
#' @template signals-template
#' @template incidence_period-template
#' @template ahead-template
#' @template geo_type-template
#' @param geo_values see \link[covidcast]{covidcast_signal} for a description
#'   of this parameter.
#' @param apply_corrections an optional function that applies data corrections
#'   to the signals. Input is a data frame as returned by `download_signals()`.
#'   The returned object must be the same but with additional variables.
#'   Corrected values must exist in the column `corrected`.
#' @return a list of predictions cards
<<<<<<< HEAD
#'
#' @examples
#' baby_predictions = get_predictions(
#'   baseline_forecaster, "baby",
#'   tibble::tibble(
#'     data_source=c("jhu-csse", "usa-facts"),
#'     signal = c("deaths_incidence_num","confirmed_incidence_num"),
#'     start_day=lubridate::ymd("2020-09-15")),
#'   lubridate::ymd("2020-10-01"),"epiweek", 1L, "state", "mi")
#'
#' baby_correct <- function(x) dplyr::mutate(x, corrected = 2*value)
#'
#' baby_corrected = get_predictions(
#'   baseline_forecaster, "baby",
#'   tibble::tibble(
#'     data_source=c("jhu-csse", "usa-facts"),
#'     signal = c("deaths_incidence_num","confirmed_incidence_num"),
#'     start_day=lubridate::ymd("2020-09-15")),
#'   lubridate::ymd("2020-10-01"),"epiweek", 1L, "state", "mi",
#'   apply_corrections = baby_correct)
#'
=======
#' @importFrom assertthat assert_that
>>>>>>> ed6b019d
#' @export
get_predictions <- function(forecaster,
                            name_of_forecaster,
                            signals,
                            forecast_dates,
                            incidence_period,
                            ahead,
                            geo_type,
<<<<<<< HEAD
                            geo_values = "*",
                            apply_corrections = NULL) {
  if (!is_tibble(signals)) stop("signals should be a tibble.")
=======
                            geo_values = "*") {
  assert_that(is_tibble(signals), msg="signals should be a tibble.")
>>>>>>> ed6b019d
  forecast_dates %>%
    map(~ get_predictions_single_date(
      forecaster = forecaster,
      name_of_forecaster = name_of_forecaster,
      signals = signals,
      forecast_date = .x,
      incidence_period = incidence_period,
      ahead = ahead,
      geo_type = geo_type,
      geo_values = geo_values,
      apply_corrections
    )) %>%
    flatten()
}

#' Get predictions cards for a single date
#'
#' @template forecaster-template
#' @template name_of_forecaster-template
#' @template signals-template
#' @template forecast_date-template
#' @template incidence_period-template
#' @template ahead-template
#' @template geo_type-template
#' @template geo_value-template
#' @importFrom stringr str_glue
get_predictions_single_date <- function(forecaster,
                                        name_of_forecaster,
                                        signals,
                                        forecast_date,
                                        incidence_period,
                                        ahead,
                                        geo_type,
                                        geo_values,
                                        apply_corrections) {
  if (length(geo_values) > 1) geo_values <- list(geo_values)
  forecast_date <- lubridate::ymd(forecast_date)
  # get data that would have been available as of forecast_date
  df <- signals %>%
    pmap_dfr(function(...) {
      args <- list(...)
      download_signal(data_source=args$data_source,
                      signal = args$signal,
                      start_day = args$start_day,
                      end_day = forecast_date,
                      as_of = forecast_date,
                      geo_type = geo_type,
                      geo_values = geo_values)
    })
  if(!is.null(apply_corrections)){
    corrected <- apply_corrections(df)
    df$value = corrected$corrected
  }
  out <- forecaster(df,
                    forecast_date,
                    signals,
                    incidence_period,
                    ahead,
                    geo_type)
  # make a predictions card for each ahead
  pcards <- out %>%
    group_by(location, ahead) %>%
    group_modify(~ tibble(forecast_distribution = list(.))) %>%
    ungroup() %>%
    group_by(ahead) %>%
    group_map(~ .x) # break into a separate data frame for each ahead
  for (i in seq_along(ahead)) {
    attributes(pcards[[i]]) <- c(
      attributes(pcards[[i]]),
      list(forecaster = forecaster,
           name_of_forecaster = name_of_forecaster,
           signals = signals,
           forecast_date = forecast_date,
           incidence_period = incidence_period,
           ahead = ahead[i],
           geo_type = geo_type,
           geo_values = geo_values,
           from_covidhub = FALSE)
    )
  }
  return(pcards)
}<|MERGE_RESOLUTION|>--- conflicted
+++ resolved
@@ -34,7 +34,6 @@
 #'   The returned object must be the same but with additional variables.
 #'   Corrected values must exist in the column `corrected`.
 #' @return a list of predictions cards
-<<<<<<< HEAD
 #'
 #' @examples
 #' baby_predictions = get_predictions(
@@ -56,9 +55,7 @@
 #'   lubridate::ymd("2020-10-01"),"epiweek", 1L, "state", "mi",
 #'   apply_corrections = baby_correct)
 #'
-=======
 #' @importFrom assertthat assert_that
->>>>>>> ed6b019d
 #' @export
 get_predictions <- function(forecaster,
                             name_of_forecaster,
@@ -67,14 +64,10 @@
                             incidence_period,
                             ahead,
                             geo_type,
-<<<<<<< HEAD
                             geo_values = "*",
                             apply_corrections = NULL) {
-  if (!is_tibble(signals)) stop("signals should be a tibble.")
-=======
                             geo_values = "*") {
   assert_that(is_tibble(signals), msg="signals should be a tibble.")
->>>>>>> ed6b019d
   forecast_dates %>%
     map(~ get_predictions_single_date(
       forecaster = forecaster,

"""This contains the plotting and geo data management methods for the COVIDcast signals."""

from datetime import date
from typing import Tuple

from datetime import date
from typing import Tuple

import geopandas as gpd
import numpy as np
import pandas as pd
import pkg_resources
from matplotlib import pyplot as plt

from .covidcast import _detect_metadata, _signal_metadata

SHAPEFILE_PATHS = {"county": "shapefiles/county/cb_2019_us_county_5m.shp",
                   "state": "shapefiles/state/cb_2019_us_state_5m.shp"}


def plot_choropleth(data: pd.DataFrame,
                    time_value: date = None,
                    **kwargs) -> gpd.GeoDataFrame:
<<<<<<< HEAD
    """Given the output data frame of :py:func:`covidcast.signal`, plot a choropleth map.

    Projections used for plotting:

    - ESRI:102003 (USA Contiguous Albers Equal Area Conic) for the contiguous US
      and Puerto Rico
    - ESRI:102006 (Alaska Albers Equal Area Conic) for Alaska
    - ESRI:102007 (Hawaii Albers Equal Area Conic) for Hawaii
=======
    """Given the output df of covidcast.signal(), plot a choropleth map.

    Projections:
    ESRI:102003 (USA Contiguous Albers Equal Area Conic) for the contiguous US and Puerto Rico
    ESRI:102006 (Alaska Albers Equal Area Conic) for Alaska
    ESRI:102007 (Hawaii Albers Equal Area Conic) for Hawaii
>>>>>>> 78f18f3f

    For visual purposes, Alaska and Hawaii are moved the lower left corner of the contiguous US
    and Puerto Rico is moved closer to Florida.

<<<<<<< HEAD
    By default, the colormap used is ``YlOrRd`` and is binned into the signal's
    mean value +- 3 standard deviations. Custom arguments can be passed in as
    ``kwargs`` for customizability. These arguments will be past to the
    GeoPandas ``plot`` method; more information on these arguments can be found
    in `the GeoPandas documentation
    <https://geopandas.org/reference.html#geopandas.GeoSeries.plot>`__.

    :param data: DataFrame of values and geographies.
    :param time_value: If multiple days of data are present in ``data``, map only values from this \
        day. Defaults to plotting the most recent day of data in ``data``.
=======
    By default, the colormap used is ``YlOrRd`` and is binned into the signal's mean value +- 3
    standard deviations. Custom arguments can be passed in as kwargs for customizability.

    :param data: DataFrame of values and geographies.
    :param time_value: If multiple days of data are present in ``data``, map only values from this
    day. Defaults to plotting the most recent day of data in ``data``.
>>>>>>> 78f18f3f
    :param kwargs: Optional keyword arguments passed to plot().
    :return: Matplotlib figure object.
    """
    data_source, signal, geo_type = _detect_metadata(data)  # pylint: disable=W0212
    meta = _signal_metadata(data_source, signal, geo_type)  # pylint: disable=W0212
    # use most recent date in data if none provided
    day_to_plot = time_value if time_value else max(data.time_value)
    day_data = data.loc[data.time_value == day_to_plot, :]
    data_w_geo = get_geo_df(day_data)

    kwargs["vmin"] = kwargs.get("vmin", 0)
    kwargs["vmax"] = kwargs.get("vmax", meta["mean_value"] + 3 * meta["stdev_value"])
    kwargs["cmap"] = kwargs.get("cmap", "YlOrRd")
    kwargs["figsize"] = kwargs.get("figsize", (12.8, 9.6))

    fig, ax = plt.subplots(1, figsize=kwargs["figsize"])
    ax.axis("off")
    sm = plt.cm.ScalarMappable(cmap=kwargs["cmap"],
                               norm=plt.Normalize(vmin=kwargs["vmin"], vmax=kwargs["vmax"]))
    # this is to remove the set_array error that occurs on some platforms
    sm._A = []  # pylint: disable=W0212
    plt.title(f"{data_source}: {signal}, {day_to_plot.strftime('%Y-%m-%d')}")
    for shape in _project_and_transform(data_w_geo):
        shape.plot("value", ax=ax, **kwargs)
    plt.colorbar(sm, ticks=np.linspace(kwargs["vmin"], kwargs["vmax"], 8), ax=ax,
                 orientation="horizontal", fraction=0.02, pad=0.05)
    return fig


def get_geo_df(data: pd.DataFrame,
               geo_value_col: str = "geo_value",
               geo_type_col: str = "geo_type",
               join_type: str = "right") -> gpd.GeoDataFrame:
    """Append polygons to a dataframe for a given geography and return a geoDF with this info.

    This method takes in a pandas DataFrame object and returns a GeoDataFrame object from the
    `GeoPandas package <https://geopandas.org/>`__.

    Shapefiles are 1:5,000,000 scale and sourced from the `2019 US Census Cartographic Boundary
    Files
    <https://www.census.gov/geographies/mapping-files/time-series/geo/cartographic-boundary.html>`__

    Shapefiles are 1:5,000,000 scale and sourced from the 2019 US Census Cartographic Boundary Files
    <https://www.census.gov/geographies/mapping-files/time-series/geo/cartographic-boundary.html>`__

    After detecting the geography type (either county or state) for the input, loads the
    GeoDataFrame which contains state and geometry information from the Census for that geography
    type. By default, it will take the input data (left side) and geo data (right side) and right
    join them, so all states/counties will always be present regardless whether ``data`` contains
    values for those locations. ``left``, ``outer``, and ``inner`` joins are also supported and
    can be selected with the ``join_type`` argument.

    For right joins on counties, all counties without a signal value will be given the value of
    the megacounty (if present). Other joins will not use megacounties.

    Returns the columns from ``data`` along with
    `geometry` (polygon for plotting) and `state_fips` (FIPS code which will be used in the
    plotting function to rearrange AK and HI) column. Coordinate system is GCS NAD83.

    Default arguments for column names correspond to those used by :py:func:`covidcast.signal`.
    Currently only supports counties and states.

    :param data: DataFrame of values and geographies
    :param geo_value_col: name of column containing values of interest
    :param geo_type_col: name of column containing geography type
    :param join_type: Type of join to do between input data (left side) and geo data (right side).
      must be one of `right`(default), `left`, `outer`, `inner`
    :return: GeoDataFrame of all state and geometry info for given geo type w/ input data appended.
    """
    if join_type == "right" and any(data[geo_value_col].duplicated()):
        raise ValueError("join_type `right` is incompatible with duplicate values in a "
                         "given region. Use `left` or ensure your input data is a single signal for"
<<<<<<< HEAD
                         " a single date and geography type. ")
=======
                         "a single date and geography type. ")
>>>>>>> 78f18f3f
    geo_type = _detect_metadata(data, geo_type_col)[2]  # pylint: disable=W0212
    if geo_type not in ["state", "county"]:
        raise ValueError("Unsupported geography type; only state and county supported.")

    shapefile_path = pkg_resources.resource_filename(__name__, SHAPEFILE_PATHS[geo_type])
    geo_info = gpd.read_file(shapefile_path)

    if geo_type == "state":
        output = _join_state_geo_df(data, geo_value_col, geo_info, join_type)
    else:  # geo_type must be "county"
        output = _join_county_geo_df(data, geo_value_col, geo_info, join_type)
    return output


def _project_and_transform(data: gpd.GeoDataFrame) -> Tuple:
    """Segment and break GeoDF into Continental US, Alaska, Puerto Rico, and Hawaii for plotting.

    Given GeoDF with state fips column, break into Continental US, Alaska, Puerto Rico, and Hawaii
    GeoDFs with their own Albers Equal Area Conic Projections.

    Also scales and translates so Alaska and Hawaii are in the bottom left corner and Puerto Rico
    is closer to Hawaii.

    :param data: GeoDF with shape info and a column designating the state.
    :return: Tuple of four GeoDFs: Contiguous US, Alaska, Hawaii, and Puerto Rico.
    """
    cont = data.loc[[i not in ('02', '15', '72') for i in data.state_fips], :].to_crs(
        "ESRI:102003")
    alaska = data.loc[data.state_fips == '02', :].to_crs("ESRI:102006")
    pr = data.loc[data.state_fips == '72', :].to_crs("ESRI:102003")
    hawaii = data.loc[data.state_fips == '15', :].to_crs("ESRI:102007")

    alaska.geometry = alaska.geometry.scale(0.35, 0.35, origin=(0, 0)).translate(-1.8e6, -1.6e6)
    hawaii.geometry = hawaii.geometry.translate(-1e6, -2e6)
    pr.geometry = pr.geometry.translate(-0.9e6, 1e6).rotate(-16, origin=(0, 0))
    return cont, alaska, pr, hawaii


def _join_state_geo_df(data: pd.DataFrame,
                       state_col: str,
                       geo_info: gpd.GeoDataFrame,
                       join_type: str = "right") -> gpd.GeoDataFrame:
    """Join DF information to polygon information in a GeoDF at the state level.

    :param data: DF with state info
    :param state_col: cname of column in `data` containing state info to join on
    :param geo_info: GeoDF of state shape info read from Census shapefiles
    """
    input_cols = list(data.columns)
    geo_info.STUSPS = [i.lower() for i in geo_info.STUSPS]  # lowercase for consistency
    merged = data.merge(geo_info, how=join_type, left_on=state_col, right_on="STUSPS",)
    # use full state list in the return
    merged[state_col] = [j if pd.isna(i) else i for i, j in zip(merged.STUSPS, merged[state_col])]
    merged.rename(columns={"STATEFP": "state_fips"}, inplace=True)
<<<<<<< HEAD
    return gpd.GeoDataFrame(merged[input_cols + ["geometry", "state_fips"]])

=======
    return merged[input_cols + ["geometry", "state_fips"]]
>>>>>>> 78f18f3f


def _join_county_geo_df(data: pd.DataFrame,
                        county_col: str,
                        geo_info: gpd.GeoDataFrame,
                        join_type: str = "right"
                        ) -> gpd.GeoDataFrame:
    """Join DF information to polygon information in a GeoDF at the county level.

    Counties with no direct key in the data DF will have the megacounty value joined.

    :param data: DF with county info
    :param county_col: name of column in `data` containing county info to join on
    :param geo_info: GeoDF of county shape info read from Census shapefiles
    """
    input_cols = list(data.columns)
    # create state FIPS code in copy, otherwise original gets modified
    data = data.assign(state=[i[:2] for i in data[county_col]])
    # join all counties with valid FIPS
    merged = data.merge(geo_info, how=join_type, left_on=county_col, right_on="GEOID")
    mega_county_df = data.loc[[i.endswith("000") for i in data[county_col]], :]
    if not mega_county_df.empty and join_type == "right":
        # if mega counties exist, join them on state
        merged = merged.merge(mega_county_df, how="left", left_on="STATEFP", right_on="state")
        # if no county value present, us the megacounty values
        for c in input_cols:
            merged[c] = [j if pd.isna(i) else i for i, j in zip(merged[f"{c}_x"], merged[f"{c}_y"])]
    # use the full county FIPS list in the return
    merged[county_col] = [j if pd.isna(i) else i for i, j in zip(merged.GEOID, merged[county_col])]
    merged.rename(columns={"STATEFP": "state_fips"}, inplace=True)
<<<<<<< HEAD
    return gpd.GeoDataFrame(merged[input_cols + ["geometry", "state_fips"]])
=======
    return merged[input_cols + ["geometry", "state_fips"]]
>>>>>>> 78f18f3f
<|MERGE_RESOLUTION|>--- conflicted
+++ resolved
@@ -21,7 +21,6 @@
 def plot_choropleth(data: pd.DataFrame,
                     time_value: date = None,
                     **kwargs) -> gpd.GeoDataFrame:
-<<<<<<< HEAD
     """Given the output data frame of :py:func:`covidcast.signal`, plot a choropleth map.
 
     Projections used for plotting:
@@ -30,19 +29,11 @@
       and Puerto Rico
     - ESRI:102006 (Alaska Albers Equal Area Conic) for Alaska
     - ESRI:102007 (Hawaii Albers Equal Area Conic) for Hawaii
-=======
-    """Given the output df of covidcast.signal(), plot a choropleth map.
-
-    Projections:
-    ESRI:102003 (USA Contiguous Albers Equal Area Conic) for the contiguous US and Puerto Rico
-    ESRI:102006 (Alaska Albers Equal Area Conic) for Alaska
-    ESRI:102007 (Hawaii Albers Equal Area Conic) for Hawaii
->>>>>>> 78f18f3f
+      (Hawaii Albers Equal Area Conic) for Hawaii
 
     For visual purposes, Alaska and Hawaii are moved the lower left corner of the contiguous US
     and Puerto Rico is moved closer to Florida.
 
-<<<<<<< HEAD
     By default, the colormap used is ``YlOrRd`` and is binned into the signal's
     mean value +- 3 standard deviations. Custom arguments can be passed in as
     ``kwargs`` for customizability. These arguments will be past to the
@@ -53,14 +44,6 @@
     :param data: DataFrame of values and geographies.
     :param time_value: If multiple days of data are present in ``data``, map only values from this \
         day. Defaults to plotting the most recent day of data in ``data``.
-=======
-    By default, the colormap used is ``YlOrRd`` and is binned into the signal's mean value +- 3
-    standard deviations. Custom arguments can be passed in as kwargs for customizability.
-
-    :param data: DataFrame of values and geographies.
-    :param time_value: If multiple days of data are present in ``data``, map only values from this
-    day. Defaults to plotting the most recent day of data in ``data``.
->>>>>>> 78f18f3f
     :param kwargs: Optional keyword arguments passed to plot().
     :return: Matplotlib figure object.
     """
@@ -102,10 +85,7 @@
     Shapefiles are 1:5,000,000 scale and sourced from the `2019 US Census Cartographic Boundary
     Files
     <https://www.census.gov/geographies/mapping-files/time-series/geo/cartographic-boundary.html>`__
-
-    Shapefiles are 1:5,000,000 scale and sourced from the 2019 US Census Cartographic Boundary Files
-    <https://www.census.gov/geographies/mapping-files/time-series/geo/cartographic-boundary.html>`__
-
+    
     After detecting the geography type (either county or state) for the input, loads the
     GeoDataFrame which contains state and geometry information from the Census for that geography
     type. By default, it will take the input data (left side) and geo data (right side) and right
@@ -133,11 +113,7 @@
     if join_type == "right" and any(data[geo_value_col].duplicated()):
         raise ValueError("join_type `right` is incompatible with duplicate values in a "
                          "given region. Use `left` or ensure your input data is a single signal for"
-<<<<<<< HEAD
                          " a single date and geography type. ")
-=======
-                         "a single date and geography type. ")
->>>>>>> 78f18f3f
     geo_type = _detect_metadata(data, geo_type_col)[2]  # pylint: disable=W0212
     if geo_type not in ["state", "county"]:
         raise ValueError("Unsupported geography type; only state and county supported.")
@@ -192,12 +168,7 @@
     # use full state list in the return
     merged[state_col] = [j if pd.isna(i) else i for i, j in zip(merged.STUSPS, merged[state_col])]
     merged.rename(columns={"STATEFP": "state_fips"}, inplace=True)
-<<<<<<< HEAD
     return gpd.GeoDataFrame(merged[input_cols + ["geometry", "state_fips"]])
-
-=======
-    return merged[input_cols + ["geometry", "state_fips"]]
->>>>>>> 78f18f3f
 
 
 def _join_county_geo_df(data: pd.DataFrame,
@@ -228,8 +199,4 @@
     # use the full county FIPS list in the return
     merged[county_col] = [j if pd.isna(i) else i for i, j in zip(merged.GEOID, merged[county_col])]
     merged.rename(columns={"STATEFP": "state_fips"}, inplace=True)
-<<<<<<< HEAD
-    return gpd.GeoDataFrame(merged[input_cols + ["geometry", "state_fips"]])
-=======
-    return merged[input_cols + ["geometry", "state_fips"]]
->>>>>>> 78f18f3f
+    return gpd.GeoDataFrame(merged[input_cols + ["geometry", "state_fips"]])
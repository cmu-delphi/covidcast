"""This contains the plotting and geo data management methods for the COVIDcast signals."""

from datetime import date
from typing import Tuple

import geopandas as gpd
import numpy as np
import pandas as pd
import pkg_resources
from matplotlib import pyplot as plt
import matplotlib.figure

from .covidcast import _detect_metadata, _signal_metadata

SHAPEFILE_PATHS = {"county": "shapefiles/county/cb_2019_us_county_5m.shp",
                   "state": "shapefiles/state/cb_2019_us_state_5m.shp",
                   "msa": "shapefiles/msa/cb_2019_us_cbsa_5m.shp"}

STATE_ABBR_TO_FIPS = {"AL": "01", "MN": "27", "ME": "23", "WA": "53", "LA": "22", "PA": "42",
                      "MD": "24", "CO": "08", "TN": "47", "MI": "26", "FL": "12", "VA": "51",
                      "IN": "18", "AS": "60", "HI": "15", "AZ": "04", "MO": "29", "SC": "45",
                      "DC": "11", "NM": "35", "MA": "25", "OR": "41", "MS": "28", "WI": "55",
                      "PR": "72", "NH": "33", "NV": "32", "GA": "13", "KY": "21", "NE": "31",
                      "WY": "56", "AK": "02", "OK": "40", "GU": "66", "DE": "10", "IA": "19",
                      "CA": "06", "VI": "78", "OH": "39", "NY": "36", "CT": "09", "AR": "05",
                      "VT": "50", "MP": "69", "MT": "30", "RI": "44", "WV": "54", "IL": "17",
                      "TX": "48", "UT": "49", "ND": "38", "KS": "20", "SD": "46", "NC": "37",
                      "NJ": "34", "ID": "16"}

# states within the contiguous US
CONTIGUOUS_FIPS = {"01", "04", "05", "06", "08", "09", "10", "11", "12", "13", "16", "17", "18",
                   "19", "20", "21", "22", "23", "24", "25", "26", "27", "28", "29", "30", "31",
                   "32", "33", "34", "35", "36", "37", "38", "39", "40", "41", "42", "44", "45",
                   "46", "47", "48", "49", "50", "51", "53", "54", "55", "56"}


def plot_choropleth(data: pd.DataFrame,
                    time_value: date = None,
                    plot_type: str = "choropleth",
                    **kwargs) -> matplotlib.figure.Figure:
    """Given the output data frame of :py:func:`covidcast.signal`, plot a choropleth map.

    Projections used for plotting:

    - ESRI:102003 (USA Contiguous Albers Equal Area Conic) for the contiguous US
      and Puerto Rico
    - ESRI:102006 (Alaska Albers Equal Area Conic) for Alaska
    - ESRI:102007 (Hawaii Albers Equal Area Conic) for Hawaii
      (Hawaii Albers Equal Area Conic) for Hawaii

    For visual purposes, Alaska and Hawaii are moved the lower left corner of the contiguous US
    and Puerto Rico is moved closer to Florida.

    By default, the `colormap
    <https://matplotlib.org/tutorials/colors/colormaps.html>`_ used is
    ``YlOrRd`` and is binned into the signal's historical mean value ± 3
    standard deviations. Custom arguments can be passed in as ``kwargs`` for
    customizability. These arguments will be passed to the GeoPandas ``plot``
    method; more information on these arguments can be found in `the GeoPandas
    documentation
    <https://geopandas.org/reference.html#geopandas.GeoDataFrame.plot>`_.

    :param data: Data frame of signal values, as returned from :py:func:`covidcast.signal`.
    :param time_value: If multiple days of data are present in ``data``, map only values from this
      day. Defaults to plotting the most recent day of data in ``data``.
    :param kwargs: Optional keyword arguments passed to ``GeoDataFrame.plot()``.
    :param plot_type:
    :return: Matplotlib figure object.

    """
    if plot_type not in {"choropleth", "bubble"}:
        raise ValueError("`plot_type` must be 'choropleth' or 'bubble'.")
    data_source, signal, geo_type = _detect_metadata(data)  # pylint: disable=W0212
    meta = _signal_metadata(data_source, signal, geo_type)  # pylint: disable=W0212
    # use most recent date in data if none provided
    day_to_plot = time_value if time_value else max(data.time_value)
<<<<<<< HEAD
    day_data = data.loc[data.time_value == day_to_plot, :]
=======
    day_data = data.loc[data.time_value == pd.to_datetime(day_to_plot), :]
    data_w_geo = get_geo_df(day_data)
>>>>>>> 079c5576

    kwargs["vmax"] = kwargs.get("vmax", meta["mean_value"] + 3 * meta["stdev_value"])
    kwargs["figsize"] = kwargs.get("figsize", (12.8, 9.6))

    fig, ax = _plot_background_states(kwargs["figsize"])
    if plot_type == "choropleth":
        _plot_choro(ax, day_data, kwargs)
    else:
        _plot_bubble(ax, day_data, kwargs)
    ax.set_title(f"{data_source}: {signal}, {day_to_plot.strftime('%Y-%m-%d')}")
    return fig


def _plot_choro(ax, data, kwargs):
    """Generate a choropleth map on a given Figure/Axes from a GeoDataFrame.

    :param ax: Matplotlib axes to plot on.
    :param data: GeoDataFrame with information to plot.
    :param kwargs: Optional keyword arguments passed to ``GeoDataFrame.plot()``.
    :return: Matplotlib axes with the plot added.
    """
    kwargs["vmin"] = kwargs.get("vmin", 0)
    kwargs["cmap"] = kwargs.get("cmap", "YlOrRd")
    data_w_geo = get_geo_df(data)
    for shape in _project_and_transform(data_w_geo):
        shape.plot(column="value", ax=ax, **kwargs)
    sm = plt.cm.ScalarMappable(cmap=kwargs["cmap"],
                               norm=plt.Normalize(vmin=kwargs["vmin"], vmax=kwargs["vmax"]))
    # this is to remove the set_array error that occurs on some platforms
    sm._A = []  # pylint: disable=W0212
    plt.colorbar(sm, ticks=np.linspace(kwargs["vmin"], kwargs["vmax"], 8), ax=ax,
                 orientation="horizontal", fraction=0.02, pad=0.05)
    return ax


def _plot_bubble(ax, data, kwargs):
    """Generate a bubble map on a given Figure/Axes from a GeoDataFrame.

    :param ax: Matplotlib axes to plot on.
    :param data: GeoDataFrame with information to plot.
    :param kwargs: Optional keyword arguments passed to ``GeoDataFrame.plot()``.
    :return: Matplotlib axes with the plot added.
    """
    kwargs["vmin"] = kwargs.get("vmin", 0.1)
    kwargs["color"] = kwargs.get("color", "purple")
    kwargs["alpha"] = kwargs.get("alpha", 0.5)
    data_w_geo = get_geo_df(data, join_type="inner")
    bubble_scale = 75 / max(data_w_geo.value)  # cap bubbles at size 75
    # discretize into 8 bins
    label_bins, step = np.linspace(kwargs["vmin"], kwargs["vmax"], 8, retstep=True)
    value_bins = [min(data_w_geo.value) - 1] + list(label_bins)[1:] + [max(data_w_geo.value) + 1]
    data_w_geo["binval"] = pd.cut(data_w_geo.value, labels=label_bins, bins=value_bins)
    data_w_geo["binval"] = data_w_geo.binval.astype(float) * bubble_scale
    for shape in _project_and_transform(data_w_geo):
        # plot counties in white
        shape.plot(color="1", ax=ax, legend=True, edgecolor="0.6", linewidth=0.5)
        # plot bubbles at the centroid of the polygon
        shape["geometry"] = shape["geometry"].centroid
        shape.plot(markersize="binval", color=kwargs["color"], ax=ax, alpha=kwargs["alpha"])
    # to generate the legend, need to plot the reference points as scatter plots off the map
    for b in label_bins:
        ax.scatter([1e10], [1e10], color="purple", alpha=0.5,
                   s=b * bubble_scale, label=str(round(b, 2)))
    ax.legend(labelspacing=1.5, frameon=False, ncol=8, loc="lower center")
    return ax


def _plot_background_states(figsize: tuple):
    """Plot US states in light grey as the background for other plots.

    :param figsize: Dimensions of plot.
    :return: Matplotlib figure and axes.
    """
    fig, ax = plt.subplots(1, figsize=figsize)
    ax.axis("off")
    state_shapefile_path = pkg_resources.resource_filename(__name__, SHAPEFILE_PATHS["state"])
    state = gpd.read_file(state_shapefile_path)
    for state in _project_and_transform(state, "STATEFP"):
        state.plot(color="0.9", ax=ax, edgecolor="0.7")
    ax.set_xlim(plt.xlim())
    ax.set_ylim(plt.ylim())
    return fig, ax


def get_geo_df(data: pd.DataFrame,
               geo_value_col: str = "geo_value",
               geo_type_col: str = "geo_type",
               join_type: str = "right") -> gpd.GeoDataFrame:
    """Augment a :py:func:`covidcast.signal` data frame with the shape of each geography.

    This method takes in a pandas DataFrame object and returns a GeoDataFrame
    object from the `GeoPandas package <https://geopandas.org/>`_. The
    GeoDataFrame will contain the geographic shape corresponding to every row in
    its ``geometry`` colummn; for example, a data frame of county-level signal
    observations will be returned with the shape of every county.

    After detecting the geography type (state, county, and MSA are currently
    supported) of the input, this function builds a GeoDataFrame that contains
    state and geometry information from the Census for that geography type. By
    default, it will take the signal data (left side) and geo data (right side)
    and right join them, so all states/counties will always be present
    regardless of whether ``data`` contains values for those locations. ``left``,
    ``outer``, and ``inner`` joins are also supported and can be selected with
    the ``join_type`` argument.

    For right joins on counties, all counties without a signal value will be
    given the value of the megacounty (if present). Other joins will not use
    megacounties. See the `geographic coding documentation
    <https://cmu-delphi.github.io/delphi-epidata/api/covidcast_geography.html>`_
    for information about megacounties.

    By default, this function identifies the geography for each row of the input
    data frame using its ``geo_value`` column, matching data frames returned by
    :py:func:`covidcast.signal`, but the ``geo_value_col`` and ``geo_type_col``
    arguments can be provided to match geographies for data frames with
    different column names.

    Geographic data is sourced from 1:5,000,000-scale shapefiles from the `2019
    US Census Cartographic Boundary Files
    <https://www.census.gov/geographies/mapping-files/time-series/geo/cartographic-boundary.html>`_.

    :param data: DataFrame of values and geographies.
    :param geo_value_col: Name of column containing values of interest.
    :param geo_type_col: Name of column containing geography type.
    :param join_type: Type of join to do between input data (left side) and geo data (right side).
      Must be one of `right` (default), `left`, `outer`, or `inner`.
    :return: GeoDataFrame containing all columns from the input ``data``, along
      with a ``geometry`` column (containing a polygon) and a ``state_fips``
      column (a two-digit FIPS code identifying the US state containing this
      geography). For MSAs that span multiple states, the first state in the MSA name is provided.
      The geometry is given in the GCS NAD83 coordinate system.

    """

    if join_type == "right" and any(data[geo_value_col].duplicated()):
        raise ValueError("join_type `right` is incompatible with duplicate values in a "
                         "given region. Use `left` or ensure your input data is a single signal for"
                         " a single date and geography type. ")
    geo_type = _detect_metadata(data, geo_type_col)[2]  # pylint: disable=W0212
    if geo_type not in ["state", "county", "msa"]:
        raise ValueError("Unsupported geography type; only `state`, `county`, and `msa` supported.")

    shapefile_path = pkg_resources.resource_filename(__name__, SHAPEFILE_PATHS[geo_type])
    geo_info = gpd.read_file(shapefile_path)

    if geo_type == "state":
        output = _join_state_geo_df(data, geo_value_col, geo_info, join_type)
    elif geo_type == "msa":
        output = _join_msa_geo_df(data, geo_value_col, geo_info, join_type)
    else:  # geo_type must be "county"
        output = _join_county_geo_df(data, geo_value_col, geo_info, join_type)
    return output


def _project_and_transform(data: gpd.GeoDataFrame,
                           state_col: str = "state_fips") -> Tuple:
    """Segment and break GeoDF into Contiguous US, Alaska, Puerto Rico, and Hawaii for plotting.

    Given GeoDF with state fips column, break into Contiguous US, Alaska, Puerto Rico, and Hawaii
    GeoDFs with their own Albers Equal Area Conic Projections.

    Also scales and translates so Alaska and Hawaii are in the bottom left corner and Puerto Rico
    is closer to Hawaii.

    :param data: GeoDF with shape info and a column designating the state.
    :param state_col: Name of column with state FIPS codes.
    :return: Tuple of four GeoDFs: Contiguous US, Alaska, Hawaii, and Puerto Rico.
    """
    cont = data.loc[[i in CONTIGUOUS_FIPS for i in data[state_col]], :].to_crs("ESRI:102003")
    alaska = data.loc[data[state_col] == "02", :].to_crs("ESRI:102006")
    pr = data.loc[data[state_col] == "72", :].to_crs("ESRI:102003")
    hawaii = data.loc[data[state_col] == "15", :].to_crs("ESRI:102007")

    alaska.geometry = alaska.geometry.scale(0.35, 0.35, origin=(0, 0)).translate(-1.8e6, -1.6e6)
    hawaii.geometry = hawaii.geometry.translate(-1e6, -2e6)
    pr.geometry = pr.geometry.translate(-0.9e6, 1e6).rotate(-16, origin=(0, 0))
    return cont, alaska, pr, hawaii


def _join_state_geo_df(data: pd.DataFrame,
                       state_col: str,
                       geo_info: gpd.GeoDataFrame,
                       join_type: str = "right") -> gpd.GeoDataFrame:
    """Join DF information to polygon information in a GeoDF at the state level.

    :param data: DF with state info
    :param state_col: cname of column in `data` containing state info to join on
    :param geo_info: GeoDF of state shape info read from Census shapefiles
    :return: ``data`` with state polygon and state FIPS joined.
    """
    input_cols = list(data.columns)
    geo_info.STUSPS = [i.lower() for i in geo_info.STUSPS]  # lowercase for consistency
    merged = data.merge(geo_info, how=join_type, left_on=state_col, right_on="STUSPS", sort=True)
    # use full state list in the return
    merged[state_col] = merged.STUSPS.combine_first(merged[state_col])
    merged.rename(columns={"STATEFP": "state_fips"}, inplace=True)
    return gpd.GeoDataFrame(merged[input_cols + ["state_fips", "geometry"]])


def _join_county_geo_df(data: pd.DataFrame,
                        county_col: str,
                        geo_info: gpd.GeoDataFrame,
                        join_type: str = "right") -> gpd.GeoDataFrame:
    """Join DF information to polygon information in a GeoDF at the county level.

    Counties with no direct key in the data DF will have the megacounty value joined.

    :param data: DF with county info.
    :param county_col: name of column in `data` containing county info to join on.
    :param geo_info: GeoDF of county shape info read from Census shapefiles.
    :return: ``data`` with county polygon and state fips joined.
    """
    input_cols = list(data.columns)
    # create state FIPS code in copy, otherwise original gets modified
    data = data.assign(state=[i[:2] for i in data[county_col]])
    # join all counties with valid FIPS
    merged = data.merge(geo_info, how=join_type, left_on=county_col, right_on="GEOID",  sort=True)
    mega_county_df = data.loc[[i.endswith("000") for i in data[county_col]], :]
    if not mega_county_df.empty and join_type == "right":
        # if mega counties exist, join them on state
        merged = merged.merge(mega_county_df, how="left", left_on="STATEFP",
                              right_on="state", sort=True)
        # if no county value present, us the megacounty values
        for c in input_cols:
            merged[c] = merged[f"{c}_x"].combine_first(merged[f"{c}_y"])
    # use the full county FIPS list in the return
    merged[county_col] = merged.GEOID.combine_first(merged[county_col])
    merged.rename(columns={"STATEFP": "state_fips"}, inplace=True)
    return gpd.GeoDataFrame(merged[input_cols + ["state_fips", "geometry"]])


def _join_msa_geo_df(data: pd.DataFrame,
                     msa_col: str,
                     geo_info: gpd.GeoDataFrame,
                     join_type: str = "right") -> gpd.GeoDataFrame:
    """Join DF information to polygon information in a GeoDF at the state level.

    For MSAs which span multiple states, the first state in the name is returned for the state FIPS.

    :param data: DF with state info
    :param msa_col: cname of column in `data` containing state info to join on
    :param geo_info: GeoDF of state shape info read from Census shapefiles
    :return: ``data`` with cbsa polygon and state fips joined.
    """
    geo_info = geo_info[geo_info.LSAD == "M1"]
    input_cols = list(data.columns)
    merged = data.merge(geo_info, how=join_type, left_on=msa_col, right_on="GEOID", sort=True)
    # use full state list in the return
    merged[msa_col] = merged.GEOID.combine_first(merged[msa_col])
    # get the first state, which will be the first two characters after the comma and whitespace
    merged["state_fips"] = [STATE_ABBR_TO_FIPS.get(i.split(",")[1][1:3]) for i in merged.NAME]
    return gpd.GeoDataFrame(merged[input_cols + ["state_fips", "geometry"]])<|MERGE_RESOLUTION|>--- conflicted
+++ resolved
@@ -74,12 +74,7 @@
     meta = _signal_metadata(data_source, signal, geo_type)  # pylint: disable=W0212
     # use most recent date in data if none provided
     day_to_plot = time_value if time_value else max(data.time_value)
-<<<<<<< HEAD
-    day_data = data.loc[data.time_value == day_to_plot, :]
-=======
     day_data = data.loc[data.time_value == pd.to_datetime(day_to_plot), :]
-    data_w_geo = get_geo_df(day_data)
->>>>>>> 079c5576
 
     kwargs["vmax"] = kwargs.get("vmax", meta["mean_value"] + 3 * meta["stdev_value"])
     kwargs["figsize"] = kwargs.get("figsize", (12.8, 9.6))

--- conflicted
+++ resolved
@@ -1,12 +1,7 @@
 Package: evalcast
 Type: Package
-<<<<<<< HEAD
-Title: Evaluation Tools For COVID Forecasters
+Title: Tools For Evaluating COVID Forecasters
 Version: 0.2.0
-=======
-Title: Tools For Evaluating COVID Forecasters
-Version: 0.1.1
->>>>>>> ad4ce515
 Authors@R: 
   c(
     person(given = "Jacob",

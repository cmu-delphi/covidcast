--- conflicted
+++ resolved
@@ -1,4 +1,3 @@
-<<<<<<< HEAD
 #' @param signals_to_use Tibble with mandatory columns `data_source` and `signal` that 
 #'   specifies which variables from the COVIDcast API will be used by `forecaster`. Each
 #'   row of `signals` represents a separate signal, and first row is taken to be
@@ -41,22 +40,4 @@
 #'   You can override this functionality, though we strongly advise you do so
 #'   with care, by passing a function of the forecast_date or a single date 
 #'   here. The function should return a [Date].
-#'   
-#'   
-=======
-#' @param signals Tibble specifying which variables from the COVIDcast API will be downloaded and passed along to `forecaster`.
-#'   Each row of `signals` represents a separate variable to be downloaded.  Available data
-#'   sources, signals, and geo resolutions are documented in the [COVIDcast signal
-#'   documentation](https://cmu-delphi.github.io/delphi-epidata/api/covidcast_signals.html).
-#'   We expect the tibble to have the following columns:
-#'   \enumerate{
-#'       \item `data_source`:  name of the source of the signal
-#'       \item `signal`:  name of the signal
-#'       \item `geo_type`:  geo resolution at which to pull the data
-#'       \item `start_day` (optional):  date on which to start downloading the signal.  Can be
-#'           represented as a Date, string in "YYYY-MM-DD" format, or as a function of a Date or 
-#'           string.  The latter is useful when the start date should be computed dynamically from
-#'           the forecast date (e.g., when `forecaster` only trains on the most recent 4 weeks of 
-#'           data).
-#'   }
->>>>>>> 3d5eb7b1
+#'   
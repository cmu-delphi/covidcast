--- conflicted
+++ resolved
@@ -59,19 +59,11 @@
     readr,
     MMWRweek,
     zoo,
-<<<<<<< HEAD
-    DBI,
-    RSQLite,
     rlang,
     memoise,
     rvest,
     xml2
-=======
-    rvest,
-    xml2,
-    rlang,
     ggplot2
->>>>>>> ed6b019d
 Suggests: 
     testthat
 Depends: 

--- conflicted
+++ resolved
@@ -8,19 +8,6 @@
 #'   A predictions card may be created by the function
 #'   [get_predictions()], downloaded with [get_covidhub_predictions()] or
 #'   possibly created manually.
-<<<<<<< HEAD
-#' @template geo_type-template
-#' @param backfill_buffer How many days until response is deemed trustworthy
-#'   enough to be taken as correct?
-#' @param type One of "all" or "none", indicating whether to show coverage
-#'   across all nominal levels (in which case averaging is performed across
-#'   `avg_vars`) or whether to show it for one specific alpha
-#'   value.
-#' @param grp_vars variables over which to compare coverage
-#' @param avg_vars variables over which we average to determine the proportion
-#'   of coverage. If `type = "one"`, 
-=======
->>>>>>> 1b2c5f4c
 #' @param facet_rows A variable name to facet data over. Creates a
 #'   separate row of plots for each value of specified variable. Can be used
 #'   with `facet_cols` to create a grid of plots.

"""This contains the plotting and geo data management methods for the COVIDcast signals.

Shapefiles are sourced from the 2019 US Census Cartographic Boundary Files
https://www.census.gov/geographies/mapping-files/time-series/geo/cartographic-boundary.html
Scale is 1:5,000,000
"""

import geopandas as gpd
import pandas as pd

import pkg_resources
from covidcast.covidcast import _detect_metadata

SHAPEFILE_PATHS = {"county": "shapefiles/cb_2019_us_county_5m.zip",
                   "state": "shapefiles/cb_2019_us_state_5m.zip"}


def get_geo_df(data: pd.DataFrame,
               geo_value_col: str = "geo_value",
               geo_type_col: str = "geo_type",
               join_type: str = "right") -> gpd.GeoDataFrame:
    """Append polygons to a dataframe for a given geography and return a geoDF with this info.

    This method takes in a pandas DataFrame object and returns a GeoDataFrame object from the
    `geopandas package <https://geopandas.org/>`__.

    After detecting the geography type (either county or state) for the input, loads the
    GeoDataFrame which contains state and geometry information from the Census for that geography
    type. By default, it will take the input data (left side) and geo data (right side) and right
    join them, so all states/counties will always be present regardless whether ``data`` contains values for those locations. ``left``, ``outer``, and ``inner`` joins are also supported and can be selected with the ``join_type`` argument.

    For right joins on counties, all counties without a signal value will be given the value of
    the megacounty (if present). Other joins will not use megacounties.

    Returns the columns from ``data`` along with
    `geometry` (polygon for plotting) and `state_fips` (FIPS code which will be used in the
    plotting function to rearrange AK and HI) column. Coordinate system is GCS NAD83.

    Default arguments for column names correspond to return of :py:func:`covidcast.signal`.
    Currently only supports counties and states.

    :param data: DataFrame of values and geographies
    :param geo_value_col: name of column containing values of interest
    :param geo_type_col: name of column containing geography type
<<<<<<< HEAD
    :param join_type: Type of join to do between input data (left side) and geo data (right side).
      must be one of `right`(default), `left`, `outer`, `inner`
=======
    :param join_type: Type of join to do between input data (left side) and geo data (right side). \
    Must be one of `right` (default), `left`, `outer`, or `inner`.
>>>>>>> 98018d0c
    :return: GeoDataFrame of all state and geometry info for given geo type w/ input data appended.
    """
    if join_type == "right" and any(data[geo_value_col].duplicated()):
        raise ValueError("join_type `right` is incompatible with duplicate values in a "
                         "given region. Use `left` or ensure your input data is a single signal for"
                         "a single date and geography type. ")
    geo_type = _detect_metadata(data, geo_type_col)[2]  # pylint: disable=W0212
    if geo_type not in ["state", "county"]:
        raise ValueError("Unsupported geography type; only state and county supported.")

    output_cols = list(data.columns) + ["geometry", "state_fips"]
    shapefile_path = pkg_resources.resource_filename(__name__, SHAPEFILE_PATHS[geo_type])
    geo_info = gpd.read_file("zip://" + shapefile_path)

    if geo_type == "state":
        output = _join_state_geo_df(data, geo_value_col, geo_info, join_type)
    else:  # geo_type must be "county"
        output = _join_county_geo_df(data, geo_value_col, geo_info, join_type)
    output.rename(columns={"STATEFP": "state_fips"}, inplace=True)
    return output[output_cols]


def _join_state_geo_df(data: pd.DataFrame,
                       state_col: str,
                       geo_info: gpd.GeoDataFrame,
                       join_type: str = "right") -> gpd.GeoDataFrame:
    """Join DF information to polygon information in a GeoDF at the state level.

    :param data: DF with state info
    :param state_col: cname of column in `data` containing state info to join on
    :param geo_info: GeoDF of state shape info read from Census shapefiles
    """
    geo_info.STUSPS = [i.lower() for i in geo_info.STUSPS]  # lowercase for consistency
    merged = data.merge(geo_info, how=join_type, left_on=state_col, right_on="STUSPS",)
    # use full state list in the return
    merged[state_col] = [j if pd.isna(i) else i for i, j in zip(merged.STUSPS, merged[state_col])]
    return merged


def _join_county_geo_df(data: pd.DataFrame,
                        county_col: str,
                        geo_info: gpd.GeoDataFrame,
                        join_type: str = "right"
                        ) -> gpd.GeoDataFrame:
    """Join DF information to polygon information in a GeoDF at the county level.

    Counties with no direct key in the data DF will have the megacounty value joined.

    :param data: DF with county info
    :param county_col: name of column in `data` containing county info to join on
    :param geo_info: GeoDF of county shape info read from Census shapefiles
    """
    # create state FIPS code in copy, otherwise original gets modified
    data = data.assign(state=[i[:2] for i in data[county_col]])
    # join all counties with valid FIPS
    merged = data.merge(geo_info, how=join_type, left_on=county_col, right_on="GEOID")
    mega_county_df = data.loc[[i.endswith("000") for i in data[county_col]],
                              ["state", "value"]]
    if not mega_county_df.empty and join_type == "right":
        # if mega counties exist, join them on state, and then use that value if no original signal
        merged = merged.merge(mega_county_df, how="left", left_on="STATEFP", right_on="state")
        merged["value"] = [j if pd.isna(i) else i for i, j in zip(merged.value_x, merged.value_y)]
    # use the full county FIPS list in the return
    merged[county_col] = [j if pd.isna(i) else i for i, j in zip(merged.GEOID, merged[county_col])]
    return merged<|MERGE_RESOLUTION|>--- conflicted
+++ resolved
@@ -27,7 +27,9 @@
     After detecting the geography type (either county or state) for the input, loads the
     GeoDataFrame which contains state and geometry information from the Census for that geography
     type. By default, it will take the input data (left side) and geo data (right side) and right
-    join them, so all states/counties will always be present regardless whether ``data`` contains values for those locations. ``left``, ``outer``, and ``inner`` joins are also supported and can be selected with the ``join_type`` argument.
+    join them, so all states/counties will always be present regardless whether ``data`` contains
+    values for those locations. ``left``, ``outer``, and ``inner`` joins are also supported and
+    can be selected with the ``join_type`` argument.
 
     For right joins on counties, all counties without a signal value will be given the value of
     the megacounty (if present). Other joins will not use megacounties.
@@ -42,13 +44,8 @@
     :param data: DataFrame of values and geographies
     :param geo_value_col: name of column containing values of interest
     :param geo_type_col: name of column containing geography type
-<<<<<<< HEAD
     :param join_type: Type of join to do between input data (left side) and geo data (right side).
       must be one of `right`(default), `left`, `outer`, `inner`
-=======
-    :param join_type: Type of join to do between input data (left side) and geo data (right side). \
-    Must be one of `right` (default), `left`, `outer`, or `inner`.
->>>>>>> 98018d0c
     :return: GeoDataFrame of all state and geometry info for given geo type w/ input data appended.
     """
     if join_type == "right" and any(data[geo_value_col].duplicated()):

--- conflicted
+++ resolved
@@ -17,28 +17,17 @@
 #'   computed for each time, over all geo locations. Each correlation is
 #'   measured between all locations at one time. Default is "geo_value".
 #' @param use,method Arguments to pass to `cor()`, with "na.or.complete" the
-<<<<<<< HEAD
 #'   default for `use` (different than `cor()`) and "pearson" the default for
-#'   `method` (same as `cor()`).  
+#'   `method` (same as `cor()`).
 #' 
-=======
-#'   default for `use`, and "spearman" the default for `method` (different than
-#'   the defaults used by `cor()`).
-#'
->>>>>>> d7e1a436
 #' @return A data frame with first column `geo_value` or `time_value` (depending
 #'   on `by`), and second column `value`, which gives the correlation.
 #'
 #' @export
 covidcast_cor = function(x, y, dt_x = 0, dt_y = 0,
                          by = c("geo_value", "time_value"),
-<<<<<<< HEAD
                          use = "na.or.complete", 
                          method = c("pearson", "kendall", "spearman")) {
-=======
-                         use = "na.or.complete",
-                         method = c("spearman", "pearson", "kendall")) {
->>>>>>> d7e1a436
   x = latest_issue(x)
   y = latest_issue(y)
   if (dt_x < 0 || dt_y < 0) stop("Both dt_x and dt_y must be nonnegative")

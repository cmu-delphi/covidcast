--- conflicted
+++ resolved
@@ -1,16 +1,9 @@
 #' Compute sliding window operations on the values in a `covidcast_signal` data
 #' frame, grouped by geographic location
 #'
-<<<<<<< HEAD
 #' Slides a given function or formula over the values in a  `covidcast_signal` 
 #' data frame, grouped by `geo_value`. See the 
 #' [`slide_by_geo` vignette](https://cmu-delphi.github.io/covidcast/modeltoolsR/articles/slide_by_geo.html)
-=======
-#' Slides a given function over the values in a `covidcast_signal` data frame,
-#' grouped by `geo_value`. (When multiple issue dates are present, only the
-#' latest issue is considered.) See the [getting started
-#' guide](https://cmu-delphi.github.io/covidcast/modeltoolsR/articles/modeltools.html)
->>>>>>> ddadd150
 #' for examples.    
 #'
 #' @param x The `covidcast_signal` data frame under consideration. 
@@ -22,12 +15,6 @@
 #'   `...`, to capture general additional arguments. If a formula, `slide_fun`
 #'   can operate directly on `.x$value`, `.x$time_value`, etc., as in `~
 #'   mean(.x$value)` to compute a trailing mean over the last `n` days of data.
-<<<<<<< HEAD
-#' @param n Size of the trailing window (in days) to use. Defaults to `n = 14`.
-#'   The sliding window includes the current day and the previous `n - 1` days.
-#'   So, e.g., an `n = 14` sliding mean calculation on November 14 is an 
-#'   average of the 14 days of data from November 1 to November 14. 
-=======
 #' @param n Size of the local window (in days) to use.  Default is 14.
 #' @param shift Number of days forward from the `time_value` to shift the window.  Because the
 #'   window is right-aligned, if `n = 5` and `shift = 0`, then for a `time_value` of November 5,
@@ -35,7 +22,6 @@
 #'   the window forwards in time, while negative values shift the window backwards in time.  Ex:
 #'   for a `time_value` of November 5 `shift = 3` captures November 4 through November 8;
 #'   `shift = -3` captures October 29 through November 2.  Default is not to shift.
->>>>>>> ddadd150
 #' @param col_name String indicating the name of the new column that will
 #'   contain the output of the sliding operation. Default is "slide_value"; 
 #'   note that setting `col_name = "value"` will overwrite the existing "value"
@@ -64,14 +50,6 @@
 
 #' @importFrom dplyr %>% arrange group_by group_modify mutate ungroup
 #' @importFrom lubridate days
-<<<<<<< HEAD
-slide_by_geo <- function(x, slide_fun, n = 14, col_name = "slide_value",
-                         col_type = c("dbl", "int", "lgl", "chr", "list"), ...)
-  {
-  
-  # Check we have the minimal set of columns
-  if ( !all(c("geo_value", "time_value") %in% colnames(x)) ){
-=======
 #' @export
 slide_by_geo <- function(x,
                          slide_fun,
@@ -82,7 +60,6 @@
                          ...) {
   # Check we have the minimal columns we need
   if (!all(c("geo_value", "time_value") %in% colnames(x))) {
->>>>>>> ddadd150
     stop("`x` must have columns 'geo_value' and 'time_value'.")
   }
   
@@ -93,17 +70,6 @@
                             "int" = slider::slide_index_int,
                             "lgl" = slider::slide_index_lgl,
                             "chr" = slider::slide_index_chr,
-<<<<<<< HEAD
-                            "list" = slider::slide_index
-                            )
-
-  # Slide over a single geo value
-  slide_one_geo <- function(.data_group, slide_fun, n, col_name, ...){
-    slide_values <- slide_index_zzz(.x = .data_group,
-                                    .i = .data_group$time_value,
-                                    .f = slide_fun, ..., 
-                                    .before = days(n-1)
-=======
                             "list" = slider::slide_index)
 
   # Slide over a single geo value
@@ -113,7 +79,6 @@
                                     .f = slide_fun, ..., 
                                     .before = days(n - 1 - shift),
                                     .after = days(shift)
->>>>>>> ddadd150
                                     )
     return(mutate(.data_group, !!col_name := slide_values))
   }

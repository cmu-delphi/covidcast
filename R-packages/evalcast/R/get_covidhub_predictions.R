#' Get predictions from forecasters on the COVID Hub
#'
#' Simply converts the predictions of forecasters submitting to the [COVID
#' Hub](https://github.com/reichlab/covid19-forecast-hub/) to the format of a
#' predictions card, so it can be easily evaluated and compared.
#'
#' @param covidhub_forecaster_name A vector of strings indicating the
#'   forecasters (matching what it is called on the COVID Hub).
#' @param forecast_dates Vector of Date objects (or strings of the form
#'   "YYYY-MM-DD") indicating dates on which forecasts will be made. If `NULL`,
#'   the default, then all currently available forecast dates from the given
#'   forecaster in the COVID Hub will be used.
#' @param geo_values vector of character strings containing FIPS codes of
#'   counties, or lower case state abbreviations (or "us" for national). The
#'   default "*" fetches all available locations
#' @param forecast_type "quantile", "point" or both (the default)
#' @param ahead number of periods ahead for which the forecast is required.
#'   NULL will fetch all available aheads
#' @param incidence_period one of "epiweek" or "day". NULL will attempt to
#'   return both
#' @param signal this function supports only "confirmed_incidence_num",
#'   "deaths_incidence_num", and/or "deaths_cumulative_num" (those currently
#'   forecast by the COVIDhub-ensemble). For other types, use one of the
#'   alternatives mentioned above
#' @param predictions_cards An object of class `predicitions_cards` that
#'   contains previously retrieved predictions. If provided, files will not be
#'   retrieved from Reichlab for any forecaster / forecast_date combos that are
#'   present in the file.
#' @param start_date The earliest date for which to retrieve predictions
#' @param end_date The latest date for which to retrieve predictions
#' @param date_filtering_function A function which takes a list, where each
#'   element is a vector of dates and returns a list where each element is a
#'   subset of those in the original list. Used for custom filtering of dates
#'   (e.g. only forecasts from Mondays, where all forecasters made a forecast,
#'   etc.)
#' @param verbose If TRUE, prints additional details about progress. FALSE by
#'   default.
#' @seealso [get_predictions()]
#' @seealso [get_zoltar_predictions()]
#' @template predictions_cards-template
#' @return For more flexible processing of COVID Hub data, try
#'   using [zoltr](https://docs.zoltardata.com/zoltr/)
#'
#' @importFrom stringr str_interp
#'
#' @export

get_covidhub_predictions <- function(
  covidhub_forecaster_name = get_covidhub_forecaster_names(),
  forecast_dates = NULL,
  geo_values = "*",
  forecast_type = c("point", "quantile"),
  ahead = 1:4,
  incidence_period = c("epiweek", "day"),
  signal = c("confirmed_incidence_num",
             "deaths_incidence_num",
             "deaths_cumulative_num"),
  predictions_cards = NULL,
  start_date = NULL,
  end_date = NULL,
  date_filtering_function = NULL,
  verbose = FALSE) {
  forecast_dates <- as_date(forecast_dates)
  forecast_dates <- get_forecast_dates(covidhub_forecaster_name,
                                       forecast_dates,
                                       start_date,
                                       end_date,
                                       date_filtering_function)
  # Load known predictions so we don't have to re-ingest / process it. This
  # data could end up out of date if a forecast is retrospectively updated, but
  # in that case it's no longer a true prediction.
  if (!is.null(predictions_cards)) {
    seen_dates <- predictions_cards %>%
<<<<<<< HEAD
      distinct(forecast_date, forecaster)
    for (i in seq_along(covidhub_forecaster_name)) {
=======
      distinct(.data$forecast_date, .data$forecaster)
    for (i in seq_len(length(covidhub_forecaster_name))) {
>>>>>>> 872f2345
      if (covidhub_forecaster_name[[i]] %in% seen_dates$forecaster) {
        seen_forecaster_dates <- seen_dates %>%
          filter(.data$forecaster == covidhub_forecaster_name[[i]]) %>%
          pull(.data$forecast_date)
        forecast_dates[[i]] <- lubridate::as_date(setdiff(
                                                    forecast_dates[[i]],
                                                    seen_forecaster_dates))
      }
    }
  }
  
  num_forecasters = length(covidhub_forecaster_name)
  predictions_cards_list <- vector("list",
                                   length = num_forecasters)
  if (verbose){
    cat(str_interp("Getting forecasts for ${num_forecasters} forecasters.\n")) 
  }
  for (i in seq_along(covidhub_forecaster_name)) {
    if (verbose){
      cat(str_interp("${i}/${num_forecasters}: ${covidhub_forecaster_name[i]}...\n"))
    }
    if (length(forecast_dates[[i]] > 0)) {
      predictions_cards_list[[i]] <- tryCatch({
        get_forecaster_predictions(covidhub_forecaster_name[i],
                                   rev(forecast_dates[[i]]),
                                   geo_values = geo_values,
                                   forecast_type = forecast_type,
                                   ahead = ahead,
                                   incidence_period = incidence_period,
                                   signal = signal)
      }, error = function(e) cat(e$message))
    }
  }
  predictions_cards_new <- bind_rows(predictions_cards_list)

  # Combine old and new predictions cards
  if (is.null(predictions_cards)) {
    predictions_cards <- predictions_cards_new
  } else {
    predictions_cards <- rbind(predictions_cards, predictions_cards_new)
  }
  return(predictions_cards)
}

#' Get forecast dates per forecaster given select filtering criteria
#'
#' @param forecasters vector of forecaster names
#' @param start_date The earliest date for which to retrieve predictions
#' @param end_date The latest date for which to retrieve predictions
#' @param date_filtering_function A function which takes a list, where each
#'   element is a vector of dates and returns a list where each element is a
#'   subset of those in the original list. Used for custom filtering of dates
#'   (e.g. only forecasts from Mondays, where all forecasters made a forecast,
#'   etc.)
#' @param forecast_dates A vector of date objects. If provided, only dates
#'   within this set will be returned for each forecaster (subject to all other
#'   provided criteria)
#' @return A list of the same length as `forecasters`, where each entry is the
#'   vector at the same index in `forecast_dates` after being filtered according
#'   to the provided criteria
#'
get_forecast_dates <- function(forecasters,
                               forecast_dates,
                               start_date,
                               end_date,
                               date_filtering_function) {
  forecast_dates <- as_date(forecast_dates)
  forecaster_dates <- vector("list", length = length(forecasters))
  for (i in seq_len(length(forecasters))) {
    forecaster_dates[[i]] <- tryCatch({
      lubridate::as_date(get_covidhub_forecast_dates(forecasters[i]))
    },
    error = function(e) cat(sprintf("%i. %s\n", i, e$message))
    )
  }
  if (length(forecast_dates) != 0) {
    # Intersect acts oddly with dates. If foo = as_date(bar), then foo == bar is
    # true, but (foo %in% bar) is false and intersect(foo, bar) is an empty
    # vector. Additionally, intersect returns a numeric object instead of a
    # date.
    forecaster_dates <- lapply(forecaster_dates,
                               function(dates)
                                 as_date(intersect(dates, forecast_dates)))
  }
  if (!is.null(start_date)) {
    forecaster_dates <- lapply(forecaster_dates,
                               function(date) date[date >= start_date])
  }
  if (!is.null(end_date)) {
    forecaster_dates <- lapply(forecaster_dates,
                               function(date) date[date <= end_date])
  }
  if (!is.null(date_filtering_function)) {
    forecaster_dates <- date_filtering_function(forecaster_dates)
  }
  return(forecaster_dates)
}

#' Get predictions from a forecaster on the COVID Hub
#'
#' Simply converts the predictions of forecasters submitting to the [COVID
#' Hub](https://github.com/reichlab/covid19-forecast-hub/) to the format of a
#' predictions card, so it can be easily evaluated and compared.
#'
#'
#' @param covidhub_forecaster_name String indicating of the forecaster
#'   (matching what it is called on the COVID Hub).
#' @param forecast_dates Vector of Date objects (or strings of the form
#'   "YYYY-MM-DD") indicating dates on which forecasts will be made. If `NULL`,
#'   the default, then all currently available forecast dates from the given
#'   forecaster in the COVID Hub will be used.
#' @param geo_values vector of character strings containing FIPS codes of
#'   counties, or lower case state abbreviations (or "us" for national). The
#'   default "*" fetches all available locations
#' @param forecast_type "quantile", "point" or both (the default)
#' @param ahead number of periods ahead for which the forecast is required.
#'   NULL will fetch all available aheads
#' @param incidence_period one of "epiweek" or "day". NULL will attempt to 
#'   return both
#' @param signal this function supports only "confirmed_incidence_num",
#'   "deaths_incidence_num", and/or "deaths_cumulative_num" (those currently
#'   forecast by the COVIDhub-ensemble). For other types, use one of the 
#'   alternatives mentioned above
#'   
#' @template predictions_cards-template
#' 
#' @seealso [get_predictions()]
#' @seealso [get_zoltar_predictions()]
#' @return Predictions card. For more flexible processing of COVID Hub data, try
#'   using [zoltr](https://docs.zoltardata.com/zoltr/)
#' 
#' @importFrom data.table fread
get_forecaster_predictions <- function(covidhub_forecaster_name,
                                       forecast_dates = NULL,
                                       geo_values = "*",
                                       forecast_type = c("point","quantile"),
                                       ahead = 1:4,
                                       incidence_period = c("epiweek", "day"),
                                       signal = c("confirmed_incidence_num",
                                                  "deaths_incidence_num",
                                                  "deaths_cumulative_num")
) {
  url <- "https://raw.githubusercontent.com/reichlab/covid19-forecast-hub/master/data-processed"
  pcards <- list()
  if (is.null(forecast_dates))
    forecast_dates <- get_covidhub_forecast_dates(covidhub_forecaster_name)
  forecast_dates <- as.character(forecast_dates)
  for (forecast_date in forecast_dates) {
    filename <- sprintf("%s/%s/%s-%s.csv",
                        url,
                        covidhub_forecaster_name,
                        forecast_date,
                        covidhub_forecaster_name)
    pred <- fread(filename,
                  na.strings = c("\"NA\"", "NA"),
                  colClasses = c(location = "character",
                                 quantile = "double",
                                 value = "double",
                                 target = "character",
                                 type = "character"),
                  data.table = FALSE,
                  showProgress = FALSE)
    # Specifying the date conversion after significantly speeds up loading 
    # (~3x faster) for some reason
    pred$target_end_date = as.Date(pred$target_end_date)
    pred$forecast_date = as.Date(pred$forecast_date)
    
    pcards[[forecast_date]] <- pred %>%
      separate(.data$target,
               into = c("ahead", "incidence_period", NA, "inc", "response"),
               remove = TRUE) %>%
      mutate(forecaster = covidhub_forecaster_name, 
             incidence_period = if_else(
               .data$incidence_period == "wk", "epiweek","day"),
             inc = if_else(.data$inc == "inc", "incidence", "cumulative"),
             response = case_when(.data$response == "death" ~ "deaths", 
                                  .data$response == "case" ~ "confirmed",
                                  TRUE ~ "drop",),
             signal = paste(.data$response, .data$inc, "num", sep="_"),
             data_source = if_else(.data$response=="drop", "drop", "jhu-csse"),
             ahead = as.integer(.data$ahead)) %>%
      filter(.data$response != "drop", .data$type %in% forecast_type,
             .data$incidence_period %in% incidence_period,
             .data$signal %in% signal) %>%
      select(.data$ahead, .data$location, .data$quantile, .data$value,
               .data$forecaster, .data$forecast_date, .data$data_source,
               .data$signal, .data$target_end_date, 
               .data$incidence_period)
  }
  pcards <- bind_rows(pcards) %>%
    mutate(geo_value = if_else(nchar(.data$location)==2,
                               fips_2_abbr(.data$location),
                               .data$location),
           location = NULL) %>%
    relocate(.data$geo_value, .after = .data$ahead)
  if (!identical(geo_values, "*")) {
    pcards <- filter(pcards, .data$geo_value %in% geo_values)
  }
  if (!is.null(ahead)) {
    pcards <- filter(pcards, .data$ahead %in% !!ahead)
  }
  pcards <- filter(pcards, .data$signal %in% !!signal)
  class(pcards) = c("predictions_cards", class(pcards))
  pcards
}

#' Get available forecast dates for a forecaster on the COVID Hub
#'
#' Retrieves the forecast dates that a forecaster submitted to
#' the [COVID Hub](https://github.com/reichlab/covid19-forecast-hub/). 
#'
#' @param forecaster_name String indicating of the forecaster
#'   (matching what it is called on the COVID Hub).
#'   
#' @return vector of forecast dates
#' 
#' @export
get_covidhub_forecast_dates <- function(forecaster_name) {
  url <- "https://github.com/reichlab/covid19-forecast-hub/tree/master/data-processed/"
  out <- xml2::read_html(paste0(url, forecaster_name)) %>%
    rvest::html_nodes(xpath = "//*[@id=\"js-repo-pjax-container\"]/div[2]/div/div/div[3]") %>%
    rvest::html_text() %>%
    stringr::str_remove_all("\\n") %>%
    stringr::str_match_all(sprintf("(20\\d{2}-\\d{2}-\\d{2})-%s.csv",
                                   forecaster_name))
  lubridate::as_date(out[[1]][, 2])
}


#' List all COVID forecast models available
#'
#' Utility function to list all forecasters submitting COVID-19 forecasts to
#' the [COVID 19 Forecast Hub](http://covid19forecasthub.org/).
#'
#' @param repo character string either "zoltar" indicating the
#'   [Zoltar](https://zoltardata.com) Forecast Archive or "covid19forecast_repo"
#'   which lists those available at the
#'   [Reich Lab](https://github.com/reichlab/covid19-forecast-hub)
#'   Github submission repo.
#' @param designations vector of character strings representing acceptable
#'   designation types for models. If `"*"` (the default), models of all
#'   designations will be returned. See
#'   [Reich Lab's Documentation](https://github.com/reichlab/covid19-forecast-hub/blob/master/data-processed/METADATA.md#team_model_designation)
#'   for allowed designations and their meanings.
#' @return character vector of all available forecasters matching given criteria
#' @export
#'
#'
get_covidhub_forecaster_names <- function(
  repo = c("zoltar", "covid19forecast_repo"),
  designations = "*") {

  if (identical(designations, "*")) {
    repo <- match.arg(repo, c("zoltar", "covid19forecast_repo"))
    if (repo == "covid19forecast_repo") repo <- "remote_hub_repo"
    forecaster_names <- covidHubUtils::get_all_models(source = repo)
  } else {
    models <- covidHubUtils::get_model_designations(source = "zoltar")
    forecaster_names <- models %>%
                         filter(.data$designation %in% designations) %>%
                         pull(.data$model)
  }
  return(forecaster_names)
}




#' Vector of quantiles used for submission to the COVID 19 Forecast Hub
#' 
#' See the [Forecast Hub Documentation](https://github.com/reichlab/covid19-forecast-hub/blob/master/data-processed/README.md#quantile)
#' for more details.
#'
#' @param type defaults to the "standard" set of 23 quantiles. Setting 
#'   `type = "inc_case"` will return a set of 7 quantiles used for incident
#'   cases.
#'
#' @return a numeric vector
#' @export
#'
#' @examples
#' covidhub_probs()
covidhub_probs <- function(type = c("standard", "inc_case")) {
  type = match.arg(type)
  switch(type,
         standard = c(0.01, 0.025, seq(0.05, 0.95, by = 0.05), 0.975, 0.99),
         inc_case = c(0.025, 0.100, 0.250, 0.500, 0.750, 0.900, 0.975)
  )
}<|MERGE_RESOLUTION|>--- conflicted
+++ resolved
@@ -71,13 +71,8 @@
   # in that case it's no longer a true prediction.
   if (!is.null(predictions_cards)) {
     seen_dates <- predictions_cards %>%
-<<<<<<< HEAD
-      distinct(forecast_date, forecaster)
+      distinct(.data$forecast_date, .data$forecaster)
     for (i in seq_along(covidhub_forecaster_name)) {
-=======
-      distinct(.data$forecast_date, .data$forecaster)
-    for (i in seq_len(length(covidhub_forecaster_name))) {
->>>>>>> 872f2345
       if (covidhub_forecaster_name[[i]] %in% seen_dates$forecaster) {
         seen_forecaster_dates <- seen_dates %>%
           filter(.data$forecaster == covidhub_forecaster_name[[i]]) %>%

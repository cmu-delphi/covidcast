--- conflicted
+++ resolved
@@ -79,11 +79,7 @@
     zoltr,
     covidHubUtils,
     forcats,
-<<<<<<< HEAD
-    methods
-=======
     data.table
->>>>>>> c63a28b4
 Suggests: 
     testthat,
     mockr,

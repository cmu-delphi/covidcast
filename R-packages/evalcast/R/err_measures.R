--- conflicted
+++ resolved
@@ -34,15 +34,8 @@
   assert_that(all(!is.na(q)), msg="Quantiles cannot be NA")
   assert_that(all(diff(q) >= 0), msg="Quantiles must be in increasing order.")
   probs <- quantile_forecasts$probs
-<<<<<<< HEAD
   assert_that(all(abs(probs + rev(probs) - 1) < 1e-10),
               msg="Quantile levels must be symmetric around 0.5 (and include 0.5).")
-  assert_that(all(diff(q) >= 0, na.rm = TRUE),
-              msg="Quantiles must be in increasing order.")
-=======
-  assert_that(all(abs(probs + rev(probs) - 1) < 1e-8),
-              msg="Quantile levels need to be symmetric around 0.5 (and include 0.5).")
->>>>>>> 52621f57
   # note: I will treat the median as a 0% predictive interval
   # (alpha = 1) of width 0.  This is equivalent to the expression above
   int <- tibble::tibble(lower = q[1:(num_intervals + 1)],

--- conflicted
+++ resolved
@@ -78,11 +78,8 @@
     :return: Matplotlib figure object.
 
     """
-<<<<<<< HEAD
     if plot_type not in {"choropleth", "bubble"}:
         raise ValueError("`plot_type` must be 'choropleth' or 'bubble'.")
-=======
->>>>>>> aab4479d
     data_source, signal, geo_type = _detect_metadata(data)  # pylint: disable=W0212
     meta = _signal_metadata(data_source, signal, geo_type)  # pylint: disable=W0212
     # use most recent date in data if none provided

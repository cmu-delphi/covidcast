# Get data frame with column names `forecast_date`, `location`, `target_start`,
# `target_end`, `actual`
get_target_response <- function(signals,
                                forecast_dates,
                                incidence_period,
                                ahead,
                                geo_type,
                                geo_values,
                                offline_signal_dir = NULL) {
  response <- signals[1, ]
  target_periods <- forecast_dates %>%
    enframe(name = NULL, value = "forecast_date") %>%
    mutate(incidence_period = incidence_period, ahead = ahead) %>%
    pmap_dfr(get_target_period)

  # Compute the actual values that the forecaster is trying to
  # predict. In particular,
  # - get most recent data available from covidcast for these target periods
  # - sum up the response over the target incidence period
  target_periods <- target_periods %>%
    mutate(available = .data$end <= Sys.Date()) 
  bad_dates <- forecast_dates[!target_periods$available]
  
  # Altered to return results for any available forecasts
  if (length(bad_dates) > 0) {
    # we try not to crash everything here. Instead, issue a warning.
    warning(paste0("When `ahead` is ", ahead, ", it is too soon to evaluate ",
                   "forecasts on these forecast dates: ",
                   paste(bad_dates, collapse=", "),
                   "."))
    if (length(bad_dates) == length(forecast_dates)) return(empty_actual())
    forecast_dates <- forecast_dates[target_periods$available]
  }
  target_periods <- target_periods %>% filter(.data$available) %>%
    mutate(available = NULL)


  download_signal_retry <- function(...) {
    # Download file. Re-attempt up to 8 times (max 2 min wait).
    attempt <- 0
    n_max_attempt <- 8
    base_wait <- 1 # second

    while (attempt < n_max_attempt) {
      attempt <- attempt + 1
      # Increase time between download attempts in exponential backoff
      wait <- base_wait * 2 ^ (attempt - 1)
      # If an error is raised, `out` stores the error, else the return value of the
      # expression
      out <- try({
        download_signal(...)
      })

      if ( inherits(out, "try-error") ) {
        if (attempt < n_max_attempt) { message("retrying...") }
        Sys.sleep(wait)
        next
      } else {
        break
      }
    }

    if (attempt == n_max_attempt & inherits(out, "try-error")) {
      stop("signal could not be downloaded")
    } else if (attempt > 1 & !inherits(out, "try-error")) {
      message("succeeded after ", attempt, " attempts")
    }
    out
  }


  if (length(geo_values) > 30) geo_values = "*"
  out <- target_periods %>%
    rename(start_day = .data$start, end_day = .data$end) %>%
    mutate(data_source = response$data_source,
           signal = response$signal,
           geo_type = geo_type) %>%
<<<<<<< HEAD
    pmap(download_signal, geo_values = geo_values, offline_signal_dir = offline_signal_dir) # apply_corrections would need to run here,
=======
    pmap(download_signal_retry, geo_values = geo_values) # apply_corrections would need to run here,
>>>>>>> 8e3366ba
  # but can only use part of response
  # we don't allow this for now.
  
  problem_dates <- out %>% map_lgl(~ nrow(.x) == 0)
  if (any(problem_dates)) {
    warning(paste0("No data available for the target periods of these ",
                   "forecast dates: ",
                   paste(forecast_dates[problem_dates], collapse = ", "),
                   "."))
    if (sum(problem_dates) == length(forecast_dates)) return(empty_actual())
    out <- out[!problem_dates]
    forecast_dates <- forecast_dates[!problem_dates]
    target_periods <- target_periods[!problem_dates, ]
  }
  names(out) <- forecast_dates
  target_periods$forecast_date = lubridate::ymd(forecast_dates)
  out <- out %>%
    bind_rows(.id = "forecast_date") %>%
    mutate(forecast_date = lubridate::ymd(.data$forecast_date)) %>%
    group_by(.data$geo_value, .data$forecast_date) %>%
    summarize(actual = sum(.data$value)) %>%
    #    mutate(forecast_date = forecast_dates[as.numeric(.data$forecast_date)]) %>%
    left_join(target_periods, by = "forecast_date")
  # record date that this function was run for reproducibility
  attr(out, "as_of") <- Sys.Date()
  out
}<|MERGE_RESOLUTION|>--- conflicted
+++ resolved
@@ -75,11 +75,7 @@
     mutate(data_source = response$data_source,
            signal = response$signal,
            geo_type = geo_type) %>%
-<<<<<<< HEAD
-    pmap(download_signal, geo_values = geo_values, offline_signal_dir = offline_signal_dir) # apply_corrections would need to run here,
-=======
-    pmap(download_signal_retry, geo_values = geo_values) # apply_corrections would need to run here,
->>>>>>> 8e3366ba
+    pmap(download_signal_retry, geo_values = geo_values, offline_signal_dir = offline_signal_dir) # apply_corrections would need to run here,
   # but can only use part of response
   # we don't allow this for now.
   

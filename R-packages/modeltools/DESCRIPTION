--- conflicted
+++ resolved
@@ -55,30 +55,20 @@
 Roxygen: list(markdown = TRUE)
 RoxygenNote: 7.1.1
 Remotes:
-<<<<<<< HEAD
-    github::cmu-delphi/covidcast/R-packages/covidcast@main,
-    github::cmu-delphi/covidcast/R-packages/evalcast@main
-Depends: R (>= 4.1.0)
-Imports: 
-=======
     cmu-delphi/covidcast/R-packages/covidcast@main,
     cmu-delphi/covidcast/R-packages/evalcast@main,
     ryantibs/quantgen/R-package/quantgen@master,
 Imports:
     assertthat,
->>>>>>> ddadd150
     covidcast,
     evalcast,
     dplyr,
     genlasso,
     purrr,
+    quantgen
     slider,
     tidyselect,
     tidyr,
-<<<<<<< HEAD
     knitr,
     rmarkdown
-VignetteBuilder: knitr
-=======
-    quantgen
->>>>>>> ddadd150
+VignetteBuilder: knitr